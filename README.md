<<<<<<< HEAD
# votesim — An Election Simulation Library

=======
votesim —A Ranked Choice Voting System for Python
==========
>>>>>>> 5fc238da
[![PyPI version](https://badge.fury.io/py/votesim.svg)](https://badge.fury.io/py/votesim) ![Test status](https://github.com/jontingvold/votesim/workflows/CI/badge.svg?branch=master)  [![Coverage Status](https://coveralls.io/repos/github/jontingvold/votesim/badge.svg?branch=master)](https://coveralls.io/github/jontingvold/votesim?branch=master)

votesim is a python library for election voting. It was forked from [PyRankVote](https://github.com/jontingvold/pyrankvote).

<<<<<<< HEAD
## Next steps:

The next steps for votesim are to add support for Approval Voting.

=======
>>>>>>> 5fc238da
The following ranking methods are implemented for electing one person/alternative (e.g. electing the chairman to a board):

- Instant-runoff voting (IRV)—often known as the alternative vote

The following ranking methods are implemented for electing multiple people/alternatives (e.g. electing board members):

- Single transferable vote (STV)—generally preferred
- Preferential block voting (PBV)

## Different ranking methods

**Instant runoff voting (IRV)** is a single candidate election method that elects the candidate that can obtain majority support (more than 50%).

Voters rank candidates and are granted one vote. The candidate with fewest votes is removed and this candidate's votes are transferred according to the voters 2nd preference (or 3rd etc).

**Preferential block voting (PBV)** is a multiple candidate election method that elects candidates that
can obtain majority support (more than 50%). PBV tends to elect uncontroversial candidates that agree with each other. Minority group often lose their representation.

Voters rank candidates and are granted as many votes as there are people that should be elected. The candidate with
fewest votes are removed and this candidate's votes are transferred according to the voters 2nd preference (or 3rd etc).

**Single transferable vote (STV)** is a multiple candidate election method that elects candidates based on proportional representation. Minority (and extreme) groups get representation if they have enough votes to elect a candidate. STV is therefore the preferred ranked-choice voting method for parliament elections and most multiple seat elections, but it's more complex than  PBV, so it explained last.

Voters rank candidates and are granted as one vote each. If a candidate gets more votes than the threshold for being
elected, the candidate is proclaimed as winner. This function uses the Droop quota, where

```python
droop_quota = votes/(seats+1) + 1
```

If one candidate gets more votes than the threshold the excess votes are transferred to voters that voted for this
candidate's 2nd (or 3rd, 4th, etc) alternative. If no candidate gets over the threshold, the candidate with fewest votes
is removed. Votes for this candidate is then transferred to voters 2nd (or 3rd, 4th, etc) alternative.

Preferential block voting and Single transferable vote are the same as Instant-runoff voting when only one candidate is elected.

Instant-runoff voting and Preferential block voting are basically the same as **exhaustive ballot**, the preferred method in Rober's rules of order. The only difference is that in exhaustive ballot voters can adjust their preferences between each round (elimination or election of one candidate).

For more info:

- [votesim/single_seat_ranking_methods.py](votesim/single_seat_ranking_methods.py) and  [votesim/multiple_seat_ranking_methods.py](votesim/multiple_seat_ranking_methods.py)
- Wikipedia: [IRV](https://en.wikipedia.org/wiki/Instant-runoff_voting), [STV](https://en.wikipedia.org/wiki/Single_transferable_vote), [PBV](https://en.wikipedia.org/wiki/Preferential_block_voting), [exhaustive ballot](https://en.wikipedia.org/wiki/Exhaustive_ballot)
- CGP Gray's YouTube videos: [IRV](https://www.youtube.com/watch?v=3Y3jE3B8HsE), [STV1](https://www.youtube.com/watch?v=l8XOZJkozfI&t=2s), [STV2](https://www.youtube.com/watch?v=Ac9070OIMUg), [STV3](https://www.youtube.com/watch?v=wRc630BSTIg)

## Installation

With pip package manager:

```bash
pip install votesim
```

## Usage

```python
import votesim
from votesim import Candidate, Ballot

bush = Candidate("George W. Bush (Republican)")
gore = Candidate("Al Gore (Democratic)")
nader = Candidate("Ralph Nader (Green)")

candidates = [bush, gore, nader]

# Bush have most first choice votes, but because Ralph Nader-voters want
# Al Gore if Nader is not elected, the elected candidate is Al Gore
ballots = [
    Ballot(ranked_candidates=[bush, nader, gore]),
    Ballot(ranked_candidates=[bush, nader, gore]),
    Ballot(ranked_candidates=[bush, nader]),
    Ballot(ranked_candidates=[bush, nader]),
    Ballot(ranked_candidates=[nader, gore, bush]),
    Ballot(ranked_candidates=[nader, gore]),
    Ballot(ranked_candidates=[gore, nader, bush]),
    Ballot(ranked_candidates=[gore, nader]),
    Ballot(ranked_candidates=[gore, nader])
]

# You can use your own Candidate and Ballot objects as long as they implement the same properties and methods
election_result = votesim.instant_runoff_voting(candidates, ballots)

winners = election_result.get_winners()
# Returns: [<Candidate('Al Gore (Democratic)')>]

print(election_result)
# Prints:
"""
ROUND 1
Candidate                      Votes  Status
---------------------------  -------  --------
George W. Bush (Republican)        4  Active
Al Gore (Democratic)               3  Active
Ralph Nader (Green)                2  Rejected

FINAL RESULT
Candidate                      Votes  Status
---------------------------  -------  --------
Al Gore (Democratic)               5  Elected
George W. Bush (Republican)        4  Rejected
Ralph Nader (Green)                0  Rejected
"""
```

More examples in [examples.py](./examples.py)

## License
[MIT](LICENSE.txt)
<<<<<<< HEAD
>>>>>>> Stashed changes
=======
>>>>>>> 5fc238da
<|MERGE_RESOLUTION|>--- conflicted
+++ resolved
@@ -1,21 +1,14 @@
-<<<<<<< HEAD
 # votesim — An Election Simulation Library
 
-=======
-votesim —A Ranked Choice Voting System for Python
-==========
->>>>>>> 5fc238da
 [![PyPI version](https://badge.fury.io/py/votesim.svg)](https://badge.fury.io/py/votesim) ![Test status](https://github.com/jontingvold/votesim/workflows/CI/badge.svg?branch=master)  [![Coverage Status](https://coveralls.io/repos/github/jontingvold/votesim/badge.svg?branch=master)](https://coveralls.io/github/jontingvold/votesim?branch=master)
 
-votesim is a python library for election voting. It was forked from [PyRankVote](https://github.com/jontingvold/pyrankvote).
+votesim is a python library for simulating elections. It was forked from [PyRankVote](https://github.com/jontingvold/pyrankvote).
 
-<<<<<<< HEAD
 ## Next steps:
 
 The next steps for votesim are to add support for Approval Voting.
 
-=======
->>>>>>> 5fc238da
+
 The following ranking methods are implemented for electing one person/alternative (e.g. electing the chairman to a board):
 
 - Instant-runoff voting (IRV)—often known as the alternative vote
@@ -122,8 +115,4 @@
 More examples in [examples.py](./examples.py)
 
 ## License
-[MIT](LICENSE.txt)
-<<<<<<< HEAD
->>>>>>> Stashed changes
-=======
->>>>>>> 5fc238da
+[MIT](LICENSE.txt)